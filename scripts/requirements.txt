--- conflicted
+++ resolved
@@ -1,11 +1,7 @@
 mypy
 pydantic>=2
 typer[all]
-<<<<<<< HEAD
-provenaclient==0.26.0
-=======
 provenaclient>=0.29.1
->>>>>>> cf13aefb
 boto3
 
 # Tooling environment manager 
